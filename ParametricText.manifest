--- conflicted
+++ resolved
@@ -6,11 +6,7 @@
 	"description":	{
 		"":	"Allows using parameters for texts."
 	},
-<<<<<<< HEAD
-	"version":	"1.1.0",
-=======
-	"version":	"2.0.0-beta.6",
->>>>>>> 65ba311f
+	"version":	"2.0.0",
 	"runOnStartup":	true,
 	"supportedOS":	"windows|mac",
 	"editEnabled":	true
